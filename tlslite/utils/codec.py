--- conflicted
+++ resolved
@@ -3,13 +3,11 @@
 
 """Classes for reading/writing binary data (such as TLS records)."""
 
-<<<<<<< HEAD
 from __future__ import division
-=======
+
 import sys
 import struct
 from struct import pack
->>>>>>> a7d3128b
 
 
 class Writer(object):
